﻿<Project Sdk="Microsoft.NET.Sdk">
  <PropertyGroup>
    <OutputType>Exe</OutputType>
    <TargetFramework>net452</TargetFramework>
    <Copyright>Copyright ©  2019</Copyright>
  </PropertyGroup>
<<<<<<< HEAD
=======
  <PropertyGroup Condition=" '$(Configuration)|$(Platform)' == 'Debug|AnyCPU' ">
    <PlatformTarget>AnyCPU</PlatformTarget>
    <DebugSymbols>true</DebugSymbols>
    <DebugType>full</DebugType>
    <Optimize>false</Optimize>
    <OutputPath>bin\Debug\</OutputPath>
    <DefineConstants>DEBUG;TRACE</DefineConstants>
    <ErrorReport>prompt</ErrorReport>
    <WarningLevel>4</WarningLevel>
  </PropertyGroup>
  <PropertyGroup Condition=" '$(Configuration)|$(Platform)' == 'Release|AnyCPU' ">
    <PlatformTarget>AnyCPU</PlatformTarget>
    <DebugType>pdbonly</DebugType>
    <Optimize>true</Optimize>
    <OutputPath>bin\Release\</OutputPath>
    <DefineConstants>TRACE</DefineConstants>
    <ErrorReport>prompt</ErrorReport>
    <WarningLevel>4</WarningLevel>
  </PropertyGroup>
  <ItemGroup>
    <Reference Include="Newtonsoft.Json, Version=10.0.0.0, Culture=neutral, PublicKeyToken=30ad4fe6b2a6aeed, processorArchitecture=MSIL">
      <HintPath>..\packages\Newtonsoft.Json.10.0.3\lib\net45\Newtonsoft.Json.dll</HintPath>
    </Reference>
    <Reference Include="NodaTime, Version=1.3.0.0, Culture=neutral, PublicKeyToken=4226afe0d9b296d1, processorArchitecture=MSIL">
      <HintPath>..\packages\NodaTime.1.3.4\lib\net35-Client\NodaTime.dll</HintPath>
    </Reference>
    <Reference Include="System" />
    <Reference Include="System.Core" />
    <Reference Include="System.Xml.Linq" />
    <Reference Include="System.Data.DataSetExtensions" />
    <Reference Include="Microsoft.CSharp" />
    <Reference Include="System.Data" />
    <Reference Include="System.Net.Http" />
    <Reference Include="System.Xml" />
  </ItemGroup>
  <ItemGroup>
    <Compile Include="Extensions.cs" />
    <Compile Include="IBAutomater.cs" />
    <Compile Include="ErrorDataReceivedEventArgs.cs" />
    <Compile Include="ExitedEventArgs.cs" />
    <Compile Include="StartResult.cs" />
    <Compile Include="OutputDataReceivedEventArgs.cs" />
    <Compile Include="Properties\AssemblyInfo.cs" />
  </ItemGroup>
>>>>>>> f0183c58
  <ItemGroup>
    <None Include="IBAutomater.bat">
      <CopyToOutputDirectory>PreserveNewest</CopyToOutputDirectory>
    </None>
    <None Include="IBAutomater.sh">
      <CopyToOutputDirectory>PreserveNewest</CopyToOutputDirectory>
    </None>
  </ItemGroup>
  <ItemGroup>
    <PackageReference Include="Newtonsoft.Json" Version="10.0.3" />
  </ItemGroup>
  <ItemGroup>
    <Folder Include="Properties\" />
  </ItemGroup>
</Project><|MERGE_RESOLUTION|>--- conflicted
+++ resolved
@@ -4,53 +4,6 @@
     <TargetFramework>net452</TargetFramework>
     <Copyright>Copyright ©  2019</Copyright>
   </PropertyGroup>
-<<<<<<< HEAD
-=======
-  <PropertyGroup Condition=" '$(Configuration)|$(Platform)' == 'Debug|AnyCPU' ">
-    <PlatformTarget>AnyCPU</PlatformTarget>
-    <DebugSymbols>true</DebugSymbols>
-    <DebugType>full</DebugType>
-    <Optimize>false</Optimize>
-    <OutputPath>bin\Debug\</OutputPath>
-    <DefineConstants>DEBUG;TRACE</DefineConstants>
-    <ErrorReport>prompt</ErrorReport>
-    <WarningLevel>4</WarningLevel>
-  </PropertyGroup>
-  <PropertyGroup Condition=" '$(Configuration)|$(Platform)' == 'Release|AnyCPU' ">
-    <PlatformTarget>AnyCPU</PlatformTarget>
-    <DebugType>pdbonly</DebugType>
-    <Optimize>true</Optimize>
-    <OutputPath>bin\Release\</OutputPath>
-    <DefineConstants>TRACE</DefineConstants>
-    <ErrorReport>prompt</ErrorReport>
-    <WarningLevel>4</WarningLevel>
-  </PropertyGroup>
-  <ItemGroup>
-    <Reference Include="Newtonsoft.Json, Version=10.0.0.0, Culture=neutral, PublicKeyToken=30ad4fe6b2a6aeed, processorArchitecture=MSIL">
-      <HintPath>..\packages\Newtonsoft.Json.10.0.3\lib\net45\Newtonsoft.Json.dll</HintPath>
-    </Reference>
-    <Reference Include="NodaTime, Version=1.3.0.0, Culture=neutral, PublicKeyToken=4226afe0d9b296d1, processorArchitecture=MSIL">
-      <HintPath>..\packages\NodaTime.1.3.4\lib\net35-Client\NodaTime.dll</HintPath>
-    </Reference>
-    <Reference Include="System" />
-    <Reference Include="System.Core" />
-    <Reference Include="System.Xml.Linq" />
-    <Reference Include="System.Data.DataSetExtensions" />
-    <Reference Include="Microsoft.CSharp" />
-    <Reference Include="System.Data" />
-    <Reference Include="System.Net.Http" />
-    <Reference Include="System.Xml" />
-  </ItemGroup>
-  <ItemGroup>
-    <Compile Include="Extensions.cs" />
-    <Compile Include="IBAutomater.cs" />
-    <Compile Include="ErrorDataReceivedEventArgs.cs" />
-    <Compile Include="ExitedEventArgs.cs" />
-    <Compile Include="StartResult.cs" />
-    <Compile Include="OutputDataReceivedEventArgs.cs" />
-    <Compile Include="Properties\AssemblyInfo.cs" />
-  </ItemGroup>
->>>>>>> f0183c58
   <ItemGroup>
     <None Include="IBAutomater.bat">
       <CopyToOutputDirectory>PreserveNewest</CopyToOutputDirectory>
@@ -61,6 +14,7 @@
   </ItemGroup>
   <ItemGroup>
     <PackageReference Include="Newtonsoft.Json" Version="10.0.3" />
+    <PackageReference Include="NodaTime" Version="1.3.4" />
   </ItemGroup>
   <ItemGroup>
     <Folder Include="Properties\" />
